--- conflicted
+++ resolved
@@ -1,13 +1,9 @@
 /**
  * angular-permission
  * Route permission and access control as simple as it can get
-<<<<<<< HEAD
- * @version v1.1.1 - 2015-11-15
-=======
  * @version v1.2.0 - 2015-11-19
->>>>>>> 1108cf89
  * @link http://www.rafaelvidaurre.com
- * @author Rafael Vidaurre <narzerus@gmail.com>, Blazej Krysiak <blazej.krysiak@gmail.com>
+ * @author Rafael Vidaurre <narzerus@gmail.com>
  * @license MIT License, http://www.opensource.org/licenses/MIT
  */
 
